import { AppConfig, ServiceBaseUrl } from '@/config/config';
import { checkAuthToken } from '@/slice/authSlice/Auth';
import { store, useAppDispatch, useAppSelector } from '@/slice/store';
import { State } from '@/types/types';
import { APIService } from '@/utils/apiService';
import AsyncStorage from '@react-native-async-storage/async-storage';
import { Redirect } from 'expo-router';
import { useEffect, useState } from 'react';
import { ActivityIndicator, Text, View } from 'react-native';
import 'react-native-get-random-values';
import { Provider } from 'react-redux';

const HomeScreen = () => {
  const [token, setToken] = useState<string | null>(null);
  const [loading, setLoading] = useState(true);
  const dispatch = useAppDispatch();
  const auth = useAppSelector(state => state?.auth);

<<<<<<< HEAD
  APIService.initialize(AppConfig.serviceUrls.authentication);
=======

  APIService.initialize(ServiceBaseUrl);

>>>>>>> fb24c387

  useEffect(() => {
    const initializeAuth = async () => {
      const storedToken = await AsyncStorage.getItem('token');
      setToken(storedToken);
      if (storedToken) {
        await dispatch(checkAuthToken());
      }
      setLoading(false);
    };
    initializeAuth();
  }, [dispatch]);

  useEffect(() => {}, [auth?.status, auth?.mode, auth?.userInfo?.userID]);

  if (loading) {
    return (
      <View style={{ flex: 1, justifyContent: 'center', alignItems: 'center' }}>
        <ActivityIndicator size="large" color="#007bff" />
        <Text style={{ marginTop: 10 }}>Loading...</Text>
      </View>
    );
  }

  return (
    <Provider store={store}>
  {token ? (
        auth?.status === State.success ? (
          <Redirect href="/dashboard/tabs/home" />
        ) : (
          <Redirect href="/auth/landingScreen" />
        )
      ) : (
        <Redirect href="/auth/landingScreen" />
      )}
    </Provider>
  );
};

export default HomeScreen;<|MERGE_RESOLUTION|>--- conflicted
+++ resolved
@@ -16,13 +16,9 @@
   const dispatch = useAppDispatch();
   const auth = useAppSelector(state => state?.auth);
 
-<<<<<<< HEAD
+
   APIService.initialize(AppConfig.serviceUrls.authentication);
-=======
 
-  APIService.initialize(ServiceBaseUrl);
-
->>>>>>> fb24c387
 
   useEffect(() => {
     const initializeAuth = async () => {
