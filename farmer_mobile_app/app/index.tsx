import { AppConfig, ServiceBaseUrl } from '@/config/config';
import { checkAuthToken } from '@/slice/authSlice/Auth';
import { store, useAppDispatch, useAppSelector } from '@/slice/store';
import { State } from '@/types/types';
import { APIService } from '@/utils/apiService';
import AsyncStorage from '@react-native-async-storage/async-storage';
import { Redirect } from 'expo-router';
import { useEffect, useState } from 'react';
import { ActivityIndicator, Text, View } from 'react-native';
import 'react-native-get-random-values';
import { Provider } from 'react-redux';

const HomeScreen = () => {
  const [token, setToken] = useState<string | null>(null);
  const [loading, setLoading] = useState(true);
  const dispatch = useAppDispatch();
  const auth = useAppSelector(state => state?.auth);

<<<<<<< HEAD
  APIService.initialize(ServiceBaseUrl);
=======
  APIService.initialize(AppConfig.serviceUrls.authentication);
>>>>>>> 65fbcd31

  useEffect(() => {
    const initializeAuth = async () => {
      const storedToken = await AsyncStorage.getItem('token');
      setToken(storedToken);
      if (storedToken) {
        await dispatch(checkAuthToken());
      }
      setLoading(false);
    };
    initializeAuth();
  }, [dispatch]);

  useEffect(() => {}, [auth?.status, auth?.mode, auth?.userInfo?.userID]);

  if (loading) {
    return (
      <View style={{ flex: 1, justifyContent: 'center', alignItems: 'center' }}>
        <ActivityIndicator size="large" color="#007bff" />
        <Text style={{ marginTop: 10 }}>Loading...</Text>
      </View>
    );
  }

  return (
    <Provider store={store}>
      {token ? (
        auth?.status === State.success ? (
          <Redirect href="/dashboard/tabs/home" />
        ) : (
          <Redirect href="/auth/landingScreen" />
        )
      ) : (
        <Redirect href="/auth/landingScreen" />
      )}
    </Provider>
  );
};

export default HomeScreen;<|MERGE_RESOLUTION|>--- conflicted
+++ resolved
@@ -16,11 +16,9 @@
   const dispatch = useAppDispatch();
   const auth = useAppSelector(state => state?.auth);
 
-<<<<<<< HEAD
+
   APIService.initialize(ServiceBaseUrl);
-=======
-  APIService.initialize(AppConfig.serviceUrls.authentication);
->>>>>>> 65fbcd31
+
 
   useEffect(() => {
     const initializeAuth = async () => {
