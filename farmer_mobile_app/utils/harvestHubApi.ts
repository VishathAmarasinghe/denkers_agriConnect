<<<<<<< HEAD
=======
import AsyncStorage from '@react-native-async-storage/async-storage';
import { AppConfig, ServiceBaseUrl } from '@/config/config';
>>>>>>> fb24c387
import { APIService } from '@/utils/apiService';
import { AppConfig, ServiceBaseUrl } from '@/config/config';

<<<<<<< HEAD
// Initialize axios with the backend base (same pattern as AuthService)
const ensureInit = () => {
  try {
    APIService.getInstance();
  } catch {
    APIService.initialize(ServiceBaseUrl);
  }
};

const requestAndHandle = async <T>(config: any): Promise<T> => {
  const response = await APIService.getInstance().request(config);
  const body = response?.data;
  if (body?.success) return body.data as T;
  throw new Error(body?.message || 'API request failed');
};
=======
// Ensure we always have an initialized API instance at call time
function getApi() {
  try {
    return APIService.getInstance();
  } catch {
    APIService.initialize(ServiceBaseUrl);
    return APIService.getInstance();
  }
}
>>>>>>> fb24c387

// Keep existing function names for compatibility with screens
export const fetchWarehouses = async (page = 1, limit = 10) => {
<<<<<<< HEAD
  ensureInit();
  try {
  const response = await requestAndHandle<any>({
      method: 'GET',
      url: AppConfig.apiEndpoints.warehouses,
      params: { page, limit },
    });
  return response;
  } catch (error: any) {
    throw new Error(error.response?.data?.message || error.message || 'Failed to load warehouses');
  }
};

export const fetchWarehouseById = async (id: number | string) => {
  ensureInit();
  try {
  const response = await requestAndHandle<any>({
      method: 'GET',
      url: `${AppConfig.apiEndpoints.warehouses}/${id}`,
    });
  return response;
  } catch (error: any) {
    throw new Error(error.response?.data?.message || error.message || 'Failed to load warehouse');
  }
=======
  const url = AppConfig.apiEndpoints.warehouses;
  const res = await getApi().get(url, { params: { page, limit } });
  return res.data;
};

export const fetchWarehouseById = async (id: number | string) => {
  const url = `${AppConfig.apiEndpoints.warehouses}/${id}`;
  const res = await getApi().get(url);
  return res.data;
>>>>>>> fb24c387
};

export const createStorageRequest = async (payload: {
  warehouse_id: number | string;
  request_type: 'storage';
  item_name: string;
  quantity: number;
  storage_duration_days: number;
  storage_requirements?: string;
}) => {
<<<<<<< HEAD
  ensureInit();
  try {
  const response = await requestAndHandle<any>({
      method: 'POST',
      url: AppConfig.apiEndpoints.farmerWarehouseRequests,
      data: payload,
    });
  return response;
  } catch (error: any) {
    throw new Error(error.response?.data?.message || error.message || 'Failed to submit request');
  }
};

export const fetchMarketPrices = async () => {
  ensureInit();
  try {
  const response = await requestAndHandle<any>({
      method: 'GET',
      url: AppConfig.apiEndpoints.marketPrices,
    });
  return response;
  } catch (error: any) {
    throw new Error(error.response?.data?.message || error.message || 'Failed to load market prices');
  }
=======
  const url = AppConfig.apiEndpoints.farmerWarehouseRequests;
  const token = await AsyncStorage.getItem('token');
  const headers = token ? { Authorization: `Bearer ${token}` } : undefined;
  const res = await getApi().post(url, payload, { headers });
  return res.data;
};

export const fetchMarketPrices = async () => {
  const url = AppConfig.apiEndpoints.marketPrices;
  const res = await getApi().get(url);
  return res.data;
>>>>>>> fb24c387
};<|MERGE_RESOLUTION|>--- conflicted
+++ resolved
@@ -1,13 +1,7 @@
-<<<<<<< HEAD
-=======
-import AsyncStorage from '@react-native-async-storage/async-storage';
-import { AppConfig, ServiceBaseUrl } from '@/config/config';
->>>>>>> fb24c387
 import { APIService } from '@/utils/apiService';
 import { AppConfig, ServiceBaseUrl } from '@/config/config';
 
-<<<<<<< HEAD
-// Initialize axios with the backend base (same pattern as AuthService)
+
 const ensureInit = () => {
   try {
     APIService.getInstance();
@@ -22,21 +16,11 @@
   if (body?.success) return body.data as T;
   throw new Error(body?.message || 'API request failed');
 };
-=======
-// Ensure we always have an initialized API instance at call time
-function getApi() {
-  try {
-    return APIService.getInstance();
-  } catch {
-    APIService.initialize(ServiceBaseUrl);
-    return APIService.getInstance();
-  }
-}
->>>>>>> fb24c387
+
 
 // Keep existing function names for compatibility with screens
 export const fetchWarehouses = async (page = 1, limit = 10) => {
-<<<<<<< HEAD
+
   ensureInit();
   try {
   const response = await requestAndHandle<any>({
@@ -61,17 +45,7 @@
   } catch (error: any) {
     throw new Error(error.response?.data?.message || error.message || 'Failed to load warehouse');
   }
-=======
-  const url = AppConfig.apiEndpoints.warehouses;
-  const res = await getApi().get(url, { params: { page, limit } });
-  return res.data;
-};
 
-export const fetchWarehouseById = async (id: number | string) => {
-  const url = `${AppConfig.apiEndpoints.warehouses}/${id}`;
-  const res = await getApi().get(url);
-  return res.data;
->>>>>>> fb24c387
 };
 
 export const createStorageRequest = async (payload: {
@@ -82,7 +56,7 @@
   storage_duration_days: number;
   storage_requirements?: string;
 }) => {
-<<<<<<< HEAD
+
   ensureInit();
   try {
   const response = await requestAndHandle<any>({
@@ -107,17 +81,5 @@
   } catch (error: any) {
     throw new Error(error.response?.data?.message || error.message || 'Failed to load market prices');
   }
-=======
-  const url = AppConfig.apiEndpoints.farmerWarehouseRequests;
-  const token = await AsyncStorage.getItem('token');
-  const headers = token ? { Authorization: `Bearer ${token}` } : undefined;
-  const res = await getApi().post(url, payload, { headers });
-  return res.data;
-};
 
-export const fetchMarketPrices = async () => {
-  const url = AppConfig.apiEndpoints.marketPrices;
-  const res = await getApi().get(url);
-  return res.data;
->>>>>>> fb24c387
 };