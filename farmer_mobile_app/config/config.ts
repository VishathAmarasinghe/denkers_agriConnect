--- conflicted
+++ resolved
@@ -1,14 +1,8 @@
 import { Platform } from 'react-native';
 
-<<<<<<< HEAD
+
 // Production backend URL - Updated to use correct API version
 export const ServiceBaseUrl = 'http://206.189.89.116:3000/api/v1';
-=======
-export const ServiceBaseUrl = Platform.OS === 'ios' ? 'http://localhost:7500' : 'http://10.0.2.2:7500';
-// Warehouse/HarvestHub service base (provided endpoints run on port 3000)
-export const WarehouseBaseUrl = Platform.OS === 'ios' ? 'http://localhost:3000' : 'http://10.0.2.2:3000';
->>>>>>> 671d2f86
-
 export const APPLICATION_ADMIN = 'admin.agriConnect';
 export const APPLICATION_FARMER = 'farmer.agriConnect';
 
@@ -16,7 +10,7 @@
   serviceUrls: {
     authentication: `${ServiceBaseUrl}/auth`,
     otp: `${ServiceBaseUrl}/otp`,
-  warehouse: `${WarehouseBaseUrl}/api/v1`,
+
   },
   apiEndpoints: {
     register: `${ServiceBaseUrl}/auth/register`,
@@ -31,5 +25,6 @@
     updateProfile: `${ServiceBaseUrl}/auth/update-profile`,
     uploadProfilePicture: `${ServiceBaseUrl}/auth/upload-profile-picture`,
     locations: `${ServiceBaseUrl}/auth/locations`,
+    warehouse: `${ServiceBaseUrl}/api/v1`,
   },
 };